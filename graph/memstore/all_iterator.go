// Copyright 2014 The Cayley Authors. All rights reserved.
//
// Licensed under the Apache License, Version 2.0 (the "License");
// you may not use this file except in compliance with the License.
// You may obtain a copy of the License at
//
//     http://www.apache.org/licenses/LICENSE-2.0
//
// Unless required by applicable law or agreed to in writing, software
// distributed under the License is distributed on an "AS IS" BASIS,
// WITHOUT WARRANTIES OR CONDITIONS OF ANY KIND, either express or implied.
// See the License for the specific language governing permissions and
// limitations under the License.

package memstore

import (
	"github.com/google/cayley/graph"
	"github.com/google/cayley/graph/iterator"
)

type AllIterator struct {
	iterator.Int64
	ts *TripleStore
}

type NodesAllIterator AllIterator
type QuadsAllIterator AllIterator

func NewMemstoreNodesAllIterator(ts *TripleStore) *NodesAllIterator {
	var out NodesAllIterator
	out.Int64 = *iterator.NewInt64(1, ts.idCounter-1)
	out.ts = ts
	return &out
}

// No subiterators.
<<<<<<< HEAD
func (nit *NodesAllIterator) SubIterators() []graph.Iterator {
	return nil
}

func (nit *NodesAllIterator) Next() bool {
	if !nit.Int64.Next() {
=======
func (it *NodesAllIterator) SubIterators() []graph.Iterator {
	return nil
}

func (it *NodesAllIterator) Next() bool {
	if !it.Int64.Next() {
>>>>>>> d5f020bc
		return false
	}
	_, ok := nit.ts.revIdMap[nit.Int64.Result().(int64)]
	if !ok {
		return nit.Next()
	}
	return true
}

func NewMemstoreQuadsAllIterator(ts *TripleStore) *QuadsAllIterator {
	var out QuadsAllIterator
	out.Int64 = *iterator.NewInt64(1, ts.quadIdCounter-1)
	out.ts = ts
	return &out
}

func (qit *QuadsAllIterator) Next() bool {
	out := qit.Int64.Next()
	if out {
		i64 := qit.Int64.Result().(int64)
		if qit.ts.log[i64].DeletedBy != 0 || qit.ts.log[i64].Action == graph.Delete {
			return qit.Next()
		}
	}
	return out
}<|MERGE_RESOLUTION|>--- conflicted
+++ resolved
@@ -35,26 +35,17 @@
 }
 
 // No subiterators.
-<<<<<<< HEAD
-func (nit *NodesAllIterator) SubIterators() []graph.Iterator {
-	return nil
-}
-
-func (nit *NodesAllIterator) Next() bool {
-	if !nit.Int64.Next() {
-=======
 func (it *NodesAllIterator) SubIterators() []graph.Iterator {
 	return nil
 }
 
 func (it *NodesAllIterator) Next() bool {
 	if !it.Int64.Next() {
->>>>>>> d5f020bc
 		return false
 	}
-	_, ok := nit.ts.revIdMap[nit.Int64.Result().(int64)]
+	_, ok := it.ts.revIdMap[it.Int64.Result().(int64)]
 	if !ok {
-		return nit.Next()
+		return it.Next()
 	}
 	return true
 }
