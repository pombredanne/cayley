--- conflicted
+++ resolved
@@ -28,16 +28,10 @@
 )
 
 type Iterator struct {
-<<<<<<< HEAD
-	iterator.Base
+	uid        uint64
+	tags       graph.Tagger
 	qs         *TripleStore
 	dir        quad.Direction
-=======
-	uid        uint64
-	tags       graph.Tagger
-	ts         *TripleStore
-	dir        graph.Direction
->>>>>>> d6f94be5
 	iter       *mgo.Iter
 	hash       string
 	name       string
@@ -48,46 +42,22 @@
 	result     graph.Value
 }
 
-<<<<<<< HEAD
 func NewIterator(qs *TripleStore, collection string, d quad.Direction, val graph.Value) *Iterator {
-	var m Iterator
-	iterator.BaseInit(&m.Base)
-
-	m.name = qs.NameOf(val)
-	m.collection = collection
+	name := qs.NameOf(val)
+
+	var constraint bson.M
 	switch d {
 	case quad.Subject:
-		m.constraint = bson.M{"Subject": m.name}
+		constraint = bson.M{"Subject": name}
 	case quad.Predicate:
-		m.constraint = bson.M{"Predicate": m.name}
+		constraint = bson.M{"Predicate": name}
 	case quad.Object:
-		m.constraint = bson.M{"Object": m.name}
+		constraint = bson.M{"Object": name}
 	case quad.Label:
-		m.constraint = bson.M{"Label": m.name}
-	}
-
-	m.qs = qs
-	m.dir = d
-	m.iter = qs.db.C(collection).Find(m.constraint).Iter()
-	size, err := qs.db.C(collection).Find(m.constraint).Count()
-=======
-func NewIterator(ts *TripleStore, collection string, d graph.Direction, val graph.Value) *Iterator {
-	name := ts.NameOf(val)
-
-	var constraint bson.M
-	switch d {
-	case graph.Subject:
-		constraint = bson.M{"Subject": name}
-	case graph.Predicate:
-		constraint = bson.M{"Predicate": name}
-	case graph.Object:
-		constraint = bson.M{"Object": name}
-	case graph.Provenance:
-		constraint = bson.M{"Provenance": name}
-	}
-
-	size, err := ts.db.C(collection).Find(constraint).Count()
->>>>>>> d6f94be5
+		constraint = bson.M{"Label": name}
+	}
+
+	size, err := qs.db.C(collection).Find(constraint).Count()
 	if err != nil {
 		// FIXME(kortschak) This should be passed back rather than just logging.
 		glog.Errorln("Trouble getting size for iterator! ", err)
@@ -99,28 +69,17 @@
 		name:       name,
 		constraint: constraint,
 		collection: collection,
-		ts:         ts,
+		qs:         qs,
 		dir:        d,
-		iter:       ts.db.C(collection).Find(constraint).Iter(),
+		iter:       qs.db.C(collection).Find(constraint).Iter(),
 		size:       int64(size),
 		hash:       val.(string),
 		isAll:      false,
 	}
 }
 
-<<<<<<< HEAD
 func NewAllIterator(qs *TripleStore, collection string) *Iterator {
-	var m Iterator
-	m.qs = qs
-	m.dir = quad.Any
-	m.constraint = nil
-	m.collection = collection
-	m.iter = qs.db.C(collection).Find(nil).Iter()
 	size, err := qs.db.C(collection).Count()
-=======
-func NewAllIterator(ts *TripleStore, collection string) *Iterator {
-	size, err := ts.db.C(collection).Count()
->>>>>>> d6f94be5
 	if err != nil {
 		// FIXME(kortschak) This should be passed back rather than just logging.
 		glog.Errorln("Trouble getting size for iterator! ", err)
@@ -129,11 +88,11 @@
 
 	return &Iterator{
 		uid:        iterator.NextUID(),
-		ts:         ts,
-		dir:        graph.Any,
+		qs:         qs,
+		dir:        quad.Any,
 		constraint: nil,
 		collection: collection,
-		iter:       ts.db.C(collection).Find(nil).Iter(),
+		iter:       qs.db.C(collection).Find(nil).Iter(),
 		size:       int64(size),
 		hash:       "",
 		isAll:      true,
@@ -171,15 +130,9 @@
 func (it *Iterator) Clone() graph.Iterator {
 	var m *Iterator
 	if it.isAll {
-<<<<<<< HEAD
-		newM = NewAllIterator(it.qs, it.collection)
+		m = NewAllIterator(it.qs, it.collection)
 	} else {
-		newM = NewIterator(it.qs, it.collection, it.dir, it.hash)
-=======
-		m = NewAllIterator(it.ts, it.collection)
-	} else {
-		m = NewIterator(it.ts, it.collection, it.dir, it.hash)
->>>>>>> d6f94be5
+		m = NewIterator(it.qs, it.collection, it.dir, it.hash)
 	}
 	m.tags.CopyFrom(it)
 	return m
